# Copyright Amazon.com, Inc. or its affiliates. All Rights Reserved.
# SPDX-License-Identifier: Apache-2.0

import json
import logging
import os
from dataclasses import asdict, dataclass
from functools import cached_property
from numbers import Number
from typing import Sequence

import jmespath
from upath import UPath as Path

from .endpoints import InvocationResponse
from .utils import summary_stats_from_list

logger = logging.getLogger(__name__)


@dataclass
class Result:
    """Results of an experiment run."""

    responses: list[InvocationResponse]
    total_requests: int
    clients: int
    n_requests: int
    total_test_time: float | None = None
    model_id: str | None = None
    output_path: os.PathLike | None = None
    endpoint_name: str | None = None
    provider: str | None = None
    run_name: str | None = None
    run_description: str | None = None
    start_time: float | None = None
    end_time: float | None = None

    def __str__(self):
        return json.dumps(self.stats, indent=4, default=str)

    def __post_init__(self):
        """Initialize the Result instance."""
        self._contributed_stats = {}

    def _update_contributed_stats(self, stats: dict[str, Number]):
        """
        Upsert externally-provided statistics for the `stats` property

        Callbacks can use this method to extend the default stats with additional key-value pairs.
        """
        if not isinstance(stats, dict):
            raise ValueError("Stats must be a dictionary")
        for key, value in stats.items():
            if not isinstance(value, Number):
                raise ValueError(
                    f"Value for key {key} must be a number, got {type(value)}"
                )
        self._contributed_stats.update(stats)

    def save(self, output_path: os.PathLike | str | None = None):
        """
        Save the results to disk or cloud storage.

        Saves the run results to the specified output path or the
        instance's default output path. It creates three files:
        1. 'summary.json': Contains the overall summary of the results.
        2. 'stats.json': Contains detailed statistics of the run.
        3. 'responses.jsonl': Contains individual invocation responses
            - Only if the responses are not already saved at the indicated path.


        Args:
            output_path (UPath | str | None, optional): The path where the result
                files will be saved. If None, the instance's default output_path
                will be used. Defaults to None.

        Raises:
            ValueError: If no output path is provided and the instance doesn't
                have a default output_path set.
            TypeError: If the provided output_path is not a valid type.
            IOError: If there's an error writing to the output files.

        Note:
            The method uses the Universal Path (UPath) library for file operations,
            which provides a unified interface for working with different file systems.
        """

        try:
            output_path = Path(self.output_path or output_path)
        except TypeError:
            raise ValueError("No output path provided")

        output_path.mkdir(parents=True, exist_ok=True)

        summary_path = output_path / "summary.json"
        stats_path = output_path / "stats.json"
        with summary_path.open("w") as f, stats_path.open("w") as s:
            f.write(self.to_json(indent=4))
            s.write(json.dumps(self.stats, indent=4, default=str))

        responses_path = output_path / "responses.jsonl"
        if not responses_path.exists():
            with responses_path.open("w") as f:
                for response in self.responses:
                    f.write(json.dumps(asdict(response)) + "\n")

    def to_json(self, **kwargs):
        """Return the results as a JSON string."""
        summary = {
            k: o for k, o in asdict(self).items() if k not in ["responses", "stats"]
        }
        return json.dumps(summary, default=str, **kwargs)

    def to_dict(self, include_responses: bool = False):
        """Return the results as a dictionary."""
        if include_responses:
            return asdict(self)
        return {
            k: o for k, o in asdict(self).items() if k not in ["responses", "stats"]
        }

    @classmethod
    def load(cls, result_path: os.PathLike | str):
        """
        Load run results from disk or cloud storage.

        Reads previously saved run results from the specified
        path. It expects two files to be present in the given directory:
        'responses.jsonl' containing individual invocation responses, and
        'summary.json' containing summary information.

        Args:
            result_path (UPath | str): The path to the directory containing the
                result files. Can be a string or a UPath object.

        Returns:
            Result: An instance of the Result class containing the loaded
            responses and summary data.

        Raises:
            FileNotFoundError: If either 'responses.jsonl' or 'summary.json'
                is not found in the specified directory.
            JSONDecodeError: If there's an issue parsing the JSON data in
                either file.

        """
        result_path = Path(result_path)
        responses_path = result_path / "responses.jsonl"
        summary_path = result_path / "summary.json"
        with open(responses_path, "r") as f, summary_path.open("r") as g:
            responses = [InvocationResponse(**json.loads(line)) for line in f if line]
            summary = json.load(g)
        return cls(responses=responses, **summary)

    @cached_property
    def _builtin_stats(self) -> dict:
        """
        Default run metrics and aggregated statistics provided by LLMeter core

        Users should generally refer to the `.stats` property instead, which combines this data
        with any additional values contributed by callbacks or other extensions.

        This is a read-only and `@cached_property`, which means the result is computed once and
        then cached for subsequent accesses - improving performance.

        Returns:
            stats: A dictionary containing all computed statistics. The keys are:
                - All key-value pairs from the Result's dictionary representation
                - Test-specific statistics
                - Aggregated statistics with keys in the format "{stat_name}-{aggregation_type}"
                  where stat_name is one of the four metrics listed above, and
                  aggregation_type includes measures like mean, median, etc.
        """

        aggregation_metrics = [
            "time_to_last_token",
            "time_to_first_token",
            "num_tokens_output",
            "num_tokens_input",
        ]

        results_stats = _get_stats_from_results(
            self,
            aggregation_metrics,
        )
        return {
            **self.to_dict(),
            **_get_run_stats(self),
            **{f"{k}-{j}": v for k, o in results_stats.items() for j, v in o.items()},
        }

    @property
    def stats(self) -> dict:
        """
        Run metrics and aggregated statistics over the individual requests

        This combined view includes:
        - Basic information about the run (from the Result's dictionary representation)
        - Aggregated statistics ('average', 'p50', 'p90', 'p99') for:
            - Time to last token
            - Time to first token
            - Number of tokens output
            - Number of tokens input

        Aggregated statistics are keyed in the format "{stat_name}-{aggregation_type}"

        This property is read-only and returns a new shallow copy of the data on each access.
        Default stats provided by LLMeter are calculated on first access and then cached. Callbacks
        Callbacks or other mechanisms needing to augment stats should use the
        `_update_contributed_stats()` method.
        """
        stats = self._builtin_stats.copy()

        if self._contributed_stats:
            stats.update(self._contributed_stats)
        return stats

    def __repr__(self) -> str:
        return self.to_json()


def _get_stats_from_results(
    results: Result | Sequence[InvocationResponse], metrics: Sequence[str]
):
    """
    Calculate statistics for specified metrics from a collection of experiment results.

    Args:
        results (Result | Sequence[InvocationResponse]): Either a Result object containing
            a run Result or a sequence of InvocationResponse objects.
        metrics (Sequence[str]): A sequence of metric names to calculate statistics for.
            These metrics should be attributes available in the InvocationResponse objects.

    Returns:
        dict: A dictionary containing calculated statistics for each specified metric.
            The dictionary is structured as {metric_name: metric_statistics}.

    Example:
        >>> results = Result(responses=[...])  # Result object with responses
        >>> metrics = ["time_to_first_token", "time_to_last_token"]
        >>> stats = _get_stats_from_results(results, metrics)
    """

    stats = {}
    data = [
        (p if isinstance(p, dict) else p.to_dict())
        for p in (results.responses if isinstance(results, Result) else results)
    ]
    for metric in metrics:
        metric_data = jmespath.search(f"[:].{metric}", data=data)
<<<<<<< HEAD
        stats[metric] = _get_aggregation_stats_from_list(metric_data)
=======
        stats[metric] = summary_stats_from_list(metric_data)
>>>>>>> 9e3009de
    return stats


def _get_run_stats(results: Result):
    """
    Calculate key performance statistics from a test run Result object.

    This function processes the test results to compute various performance metrics
    including failure rates and throughput measurements.

    Args:
        results (Result): A Result object containing test responses and metadata.
            Expected to have the following attributes:
            - responses: List of response objects with error information
            - total_requests: Total number of requests made
            - total_test_time: Total duration of the test run

    Returns:
        Dict[str, float]: A dictionary containing the following statistics:
            - 'failed_requests': Number of failed requests
            - 'failed_requests_rate': Ratio of failed requests to total requests
            - 'requests_per_minute': Average number of requests processed per minute

    Note:
        - Failed requests are determined by the presence of an error field in responses
        - If total_requests or total_test_time is zero, related rates will be None
        - Uses jmespath for JSON path searching in response data
    """

    stats = {}
    data = [p.to_dict() for p in results.responses]
    stats["failed_requests"] = len(jmespath.search("[:].error", data=data))
    stats["failed_requests_rate"] = (
        results.total_requests and stats["failed_requests"] / results.total_requests
    )
    stats["requests_per_minute"] = (
        results.total_test_time
        and results.total_requests / results.total_test_time * 60
    )
<<<<<<< HEAD
    return stats


def _get_aggregation_stats_from_list(data: Sequence[int | float]):
    """
    Calculate statistical aggregations from a sequence of numeric data.

    This function computes various statistical metrics (median, 90th percentile,
    99th percentile, and mean) from the input data, filtering out any NaN values.

    Args:
        data (Sequence[int | float]): A sequence of numeric values to analyze.
            Can contain integers or floating point numbers, including NaN values
            which will be filtered out.

    Returns:
        Dict[str, float]: A dictionary containing the following statistics:
            - 'p50': The median (50th percentile) of the data
            - 'p90': The 90th percentile of the data
            - 'p99': The 99th percentile of the data
            - 'average': The arithmetic mean of the data
            Returns an empty dictionary if the input data is empty or invalid.

    Raises:
        StatisticsError: Handled internally - occurs when statistics cannot be
            computed (e.g., empty sequence after filtering NaN values).

    Note:
        - For single-element sequences, p90 and p99 will be equal to that element
        - NaN values are filtered out before computing statistics
    """

    clean_data = list(filterfalse(isnan, data))
    try:
        return dict(
            p50=median(clean_data),
            p90=clean_data[0]
            if len(clean_data) == 1
            else quantiles(clean_data, n=10)[-1],
            p99=clean_data[0]
            if len(clean_data) == 1
            else quantiles(clean_data, n=100)[-1],
            average=mean(clean_data),
        )
    except StatisticsError:
        return {}
=======
    return stats
>>>>>>> 9e3009de
<|MERGE_RESOLUTION|>--- conflicted
+++ resolved
@@ -249,11 +249,7 @@
     ]
     for metric in metrics:
         metric_data = jmespath.search(f"[:].{metric}", data=data)
-<<<<<<< HEAD
         stats[metric] = _get_aggregation_stats_from_list(metric_data)
-=======
-        stats[metric] = summary_stats_from_list(metric_data)
->>>>>>> 9e3009de
     return stats
 
 
@@ -293,7 +289,6 @@
         results.total_test_time
         and results.total_requests / results.total_test_time * 60
     )
-<<<<<<< HEAD
     return stats
 
 
@@ -339,7 +334,4 @@
             average=mean(clean_data),
         )
     except StatisticsError:
-        return {}
-=======
-    return stats
->>>>>>> 9e3009de
+        return {}